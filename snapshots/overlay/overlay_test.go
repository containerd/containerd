--- conflicted
+++ resolved
@@ -2,13 +2,10 @@
 
 /*
    Copyright The containerd Authors.
-
    Licensed under the Apache License, Version 2.0 (the "License");
    you may not use this file except in compliance with the License.
    You may obtain a copy of the License at
-
        http://www.apache.org/licenses/LICENSE-2.0
-
    Unless required by applicable law or agreed to in writing, software
    distributed under the License is distributed on an "AS IS" BASIS,
    WITHOUT WARRANTIES OR CONDITIONS OF ANY KIND, either express or implied.
@@ -34,6 +31,11 @@
 	"github.com/containerd/containerd/snapshots/testsuite"
 )
 
+var (
+	indexOff     bool
+	indexOffOnce sync.Once
+)
+
 func newSnapshotterWithOpts(opts ...Opt) testsuite.SnapshotterFunc {
 	return func(ctx context.Context, root string) (snapshots.Snapshotter, func() error, error) {
 		snapshotter, err := NewSnapshotter(root, opts...)
@@ -173,31 +175,14 @@
 		upper = "upperdir=" + filepath.Join(bp, "fs")
 		lower = "lowerdir=" + getParents(ctx, o, root, "/tmp/layer2")[0]
 	)
-<<<<<<< HEAD
 	var slice []string
-	if getIndexOff() {
+	indexOffOnce.Do(getIndexOff)
+	if indexOff {
 		slice = []string{"index=off", work, upper, lower}
 	} else {
 		slice = []string{work, upper, lower}
 	}
 	for i, v := range slice {
-=======
-
-	expected := []string{
-		"index=off",
-	}
-	if userxattr, err := NeedsUserXAttr(root); err != nil {
-		t.Fatal(err)
-	} else if userxattr {
-		expected = append(expected, "userxattr")
-	}
-	expected = append(expected, []string{
-		work,
-		upper,
-		lower,
-	}...)
-	for i, v := range expected {
->>>>>>> d8208e2e
 		if m.Options[i] != v {
 			t.Errorf("expected %q but received %q", v, m.Options[i])
 		}
@@ -354,8 +339,8 @@
 	if m.Source != "overlay" {
 		t.Errorf("mount source should be overlay but received %q", m.Source)
 	}
-<<<<<<< HEAD
-	if getIndexOff() {
+	indexOffOnce.Do(getIndexOff)
+	if indexOff {
 		if len(m.Options) != 2 {
 			t.Errorf("expected 1 additional mount option but got %d", len(m.Options))
 		}
@@ -375,33 +360,8 @@
 		}
 	}
 }
-func getIndexOff() bool {
-	var indexOff bool
+func getIndexOff() {
 	if _, err := os.Stat("/sys/module/overlay/parameters/index"); err == nil {
 		indexOff = true
-=======
-
-	expectedOptions := 2
-	userxattr, err := NeedsUserXAttr(root)
-	if err != nil {
-		t.Fatal(err)
-	}
-	if userxattr {
-		expectedOptions++
-	}
-
-	if len(m.Options) != expectedOptions {
-		t.Errorf("expected %d additional mount option but got %d", expectedOptions, len(m.Options))
-	}
-	lowers := getParents(ctx, o, root, "/tmp/view2")
-	expected = fmt.Sprintf("lowerdir=%s:%s", lowers[0], lowers[1])
-	optIdx := 1
-	if userxattr {
-		optIdx++
-	}
-	if m.Options[optIdx] != expected {
-		t.Errorf("expected option %q but received %q", expected, m.Options[optIdx])
->>>>>>> d8208e2e
-	}
-	return indexOff
+	}
 }