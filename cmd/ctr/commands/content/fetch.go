--- conflicted
+++ resolved
@@ -131,11 +131,7 @@
 		Labels:    clicontext.StringSlice("label"),
 		TraceHTTP: clicontext.Bool("http-trace"),
 	}
-<<<<<<< HEAD
-	if !clicontext.GlobalBool("debug") && clicontext.Bool("verbose") {
-=======
-	if !clicontext.Bool("debug") {
->>>>>>> b87d78f4
+	if !clicontext.Bool("debug") &&  clicontext.Bool("verbose") {
 		config.ProgressOutput = os.Stdout
 	}
 	if !clicontext.Bool("all-platforms") {
