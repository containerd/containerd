--- conflicted
+++ resolved
@@ -589,7 +589,7 @@
 	spec := bytes.NewReader(data)
 	specD, err := l.writeContent(ctx, images.MediaTypeContainerd1CheckpointConfig, filepath.Join(image, "spec"), spec)
 	if err != nil {
-		return nil, errdefs.ToGRPC(err)
+		return nil, errgrpc.ToGRPC(err)
 	}
 	// do not commit checkpoint image if checkpoint ImagePath is passed,
 	// return if checkpointImageExists is false
@@ -610,20 +610,6 @@
 	if err != nil {
 		return nil, err
 	}
-<<<<<<< HEAD
-	// write the config to the content store
-	pbany := typeurl.MarshalProto(container.Spec)
-	data, err := proto.Marshal(pbany)
-	if err != nil {
-		return nil, err
-	}
-	spec := bytes.NewReader(data)
-	specD, err := l.writeContent(ctx, images.MediaTypeContainerd1CheckpointConfig, filepath.Join(image, "spec"), spec)
-	if err != nil {
-		return nil, errgrpc.ToGRPC(err)
-	}
-=======
->>>>>>> 91a9e166
 	return &api.CheckpointTaskResponse{
 		Descriptors: []*types.Descriptor{
 			cp,
