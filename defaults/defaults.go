/*
   Copyright The containerd Authors.

   Licensed under the Apache License, Version 2.0 (the "License");
   you may not use this file except in compliance with the License.
   You may obtain a copy of the License at

       http://www.apache.org/licenses/LICENSE-2.0

   Unless required by applicable law or agreed to in writing, software
   distributed under the License is distributed on an "AS IS" BASIS,
   WITHOUT WARRANTIES OR CONDITIONS OF ANY KIND, either express or implied.
   See the License for the specific language governing permissions and
   limitations under the License.
*/

package defaults

const (
	// DefaultMaxRecvMsgSize defines the default maximum message size for
	// receiving protobufs passed over the GRPC API.
	DefaultMaxRecvMsgSize = 16 << 20
	// DefaultMaxSendMsgSize defines the default maximum message size for
	// sending protobufs passed over the GRPC API.
	DefaultMaxSendMsgSize = 16 << 20
	// DefaultRuntimeNSLabel defines the namespace label to check for the
	// default runtime
	DefaultRuntimeNSLabel = "containerd.io/defaults/runtime"
	// DefaultSnapshotterNSLabel defines the namespace label to check for the
	// default snapshotter
	DefaultSnapshotterNSLabel = "containerd.io/defaults/snapshotter"
<<<<<<< HEAD
	// DefaultSandboxerNSLabel defines the namespace label to check for the
	// default sandboxcr
	DefaultSandboxerNSLabel = "containerd.io/defaults/sandboxer"
	// DefaultSandboxer defines the default sandboxer to use for creating sandboxes.
	DefaultSandboxer = "shim"
=======
)

var (
	// DefaultImports is the default imports for config files.
	DefaultImports = []string{"conf/*.toml"}
>>>>>>> f09ba60f
)<|MERGE_RESOLUTION|>--- conflicted
+++ resolved
@@ -29,17 +29,14 @@
 	// DefaultSnapshotterNSLabel defines the namespace label to check for the
 	// default snapshotter
 	DefaultSnapshotterNSLabel = "containerd.io/defaults/snapshotter"
-<<<<<<< HEAD
 	// DefaultSandboxerNSLabel defines the namespace label to check for the
 	// default sandboxcr
 	DefaultSandboxerNSLabel = "containerd.io/defaults/sandboxer"
 	// DefaultSandboxer defines the default sandboxer to use for creating sandboxes.
 	DefaultSandboxer = "shim"
-=======
 )
 
 var (
 	// DefaultImports is the default imports for config files.
 	DefaultImports = []string{"conf/*.toml"}
->>>>>>> f09ba60f
 )