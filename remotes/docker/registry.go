--- conflicted
+++ resolved
@@ -173,35 +173,6 @@
 		opt(&opts)
 	}
 
-	if opts.Client == nil && opts.certRootDir != "" {
-		fs, err := ioutil.ReadDir(opts.certRootDir)
-		if err != nil && !os.IsNotExist(err) {
-			return func(_ string) ([]RegistryHost, error) {
-				return nil, err
-			}
-		}
-		for _, f := range fs {
-			hostDir := filepath.Join(opts.certRootDir, f.Name())
-			caCertGlob := filepath.Join(hostDir, "*.crt")
-			keyGlob := filepath.Join(hostDir, "*.key")
-			//TODO: not find not meaning failed?
-			_, err := certutil.LoadCACerts(tlsconf, caCertGlob)
-			if err != nil {
-				continue
-			}
-			certutil.LoadKeyPairs(tlsconf, keyGlob, certutil.DockerKeyPairCertLocator)
-		}
-		tlsconf.InsecureSkipVerify = opts.skipVerify
-		opts.Client = &http.Client{
-			Transport: &http.Transport{
-				TLSClientConfig: tlsconf,
-			},
-		}
-	}
-	if opts.client == nil {
-		opts.client = http.DefaultClient
-	}
-
 	return func(host string) ([]RegistryHost, error) {
 		config := RegistryHost{
 			Client:       opts.client,
@@ -212,7 +183,6 @@
 			Capabilities: HostCapabilityPull | HostCapabilityResolve | HostCapabilityPush,
 		}
 
-<<<<<<< HEAD
 		if opts.client == nil && opts.certRootDir != "" {
 			fs, err := ioutil.ReadDir(filepath.Join(opts.certRootDir,host))
 			if err != nil && !os.IsNotExist(err) {
@@ -236,13 +206,11 @@
 				},
 			}
 		}
-		
+
 		if opts.client == nil {
 			opts.client = http.DefaultClient
 		}
 
-=======
->>>>>>> 950172d0
 		if opts.plainHTTP != nil {
 			match, err := opts.plainHTTP(host)
 			if err != nil {
